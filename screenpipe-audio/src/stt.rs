--- conflicted
+++ resolved
@@ -539,18 +539,8 @@
         pcm_data = resample(pcm_data, sample_rate, m::SAMPLE_RATE as u32)?;
     }
 
-<<<<<<< HEAD
     // Filter out non-speech segments using Silero VAD
     debug!("Filtering out non-speech segments with VAD");
-=======
-    // Initialize VAD
-    debug!("VAD: Initializing VAD");
-    let mut vad = Vad::new();
-    vad.set_mode(VadMode::VeryAggressive); // Set mode to very aggressive
-
-    // Filter out non-speech segments
-    debug!("VAD: Filtering out non-speech segments");
->>>>>>> 04bfede3
     let frame_size = 160; // 10ms frame size for 16kHz audio
     let mut speech_frames = Vec::new();
     for (frame_index, chunk) in pcm_data.chunks(frame_size).enumerate() {
@@ -747,17 +737,14 @@
         UnboundedSender<TranscriptionResult>,
         UnboundedReceiver<TranscriptionResult>,
     ) = unbounded_channel();
-<<<<<<< HEAD
     let mut vad_engine: Box<dyn VadEngine + Send> = match vad_engine {
         VadEngineEnum::WebRtc => Box::new(WebRtcVad::new()),
         VadEngineEnum::Silero => Box::new(SileroVad::new()?),
     };
-=======
 
     let shutdown_flag = Arc::new(AtomicBool::new(false));
     let shutdown_flag_clone = shutdown_flag.clone();
 
->>>>>>> 04bfede3
     tokio::spawn(async move {
         loop {
             if shutdown_flag_clone.load(Ordering::Relaxed) {
@@ -772,23 +759,11 @@
                         .expect("Time went backwards")
                         .as_secs();
 
-<<<<<<< HEAD
-                    let transcription_result = match stt(&input.path, &whisper_model, audio_transcription_engine.clone(), &mut *vad_engine) {
-                        Ok(transcription) => TranscriptionResult {
-                            input: input.clone(),
-                            transcription: Some(transcription),
-                            timestamp,
-                            error: None,
-                        },
-                        Err(e) => {
-                            error!("STT error for input {}: {:?}", input.path, e);
-                            TranscriptionResult {
-=======
                     let transcription_result = if cfg!(target_os = "macos") {
                         #[cfg(target_os = "macos")]
                         {
                             autoreleasepool(|| {
-                                match stt(&input.path, &whisper_model, audio_transcription_engine.clone()) {
+                                match stt(&input.path, &whisper_model, audio_transcription_engine.clone(), &mut *vad_engine) {
                                     Ok(transcription) => TranscriptionResult {
                                         input: input.clone(),
                                         transcription: Some(transcription),
@@ -809,13 +784,11 @@
                         }
                         #[cfg(not(target_os = "macos"))]
                         {
-                            // This will be used for non-macOS platforms when compiling for macOS
                             unreachable!("This code should not be reached on non-macOS platforms")
                         }
                     } else {
-                        match stt(&input.path, &whisper_model, audio_transcription_engine.clone()) {
+                        match stt(&input.path, &whisper_model, audio_transcription_engine.clone(), &mut *vad_engine) {
                             Ok(transcription) => TranscriptionResult {
->>>>>>> 04bfede3
                                 input: input.clone(),
                                 transcription: Some(transcription),
                                 timestamp,
