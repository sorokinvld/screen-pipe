--- conflicted
+++ resolved
@@ -168,11 +168,10 @@
     #[arg(long, default_value_t = false)]
     pub disable_vision: bool,
 
-<<<<<<< HEAD
     /// VAD engine to use for speech detection
     #[arg(long, value_enum, default_value_t = CliVadEngine::Silero)] // Silero or WebRtc
     pub vad_engine: CliVadEngine,
-=======
+
     /// List of windows to ignore (by title) for screen recording - we use contains to match, example:
     /// --ignored-windows "Spotify" --ignored-windows "Bit" will ignore both "Bitwarden" and "Bittorrent"
     /// --ignored-windows "porn" will ignore "pornhub" and "youporn"
@@ -184,7 +183,6 @@
     /// --included-windows "WhatsApp" will include "WhatsApp"
     #[arg(long)]
     pub included_windows: Vec<String>,
->>>>>>> 90deb7fd
 
     #[command(subcommand)]
     pub command: Option<Command>,
